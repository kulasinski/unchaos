import json
import signal
import sys
from typing import Annotated, ClassVar, List, Literal, Optional, Sequence, Set, Union
from datetime import datetime

import click
from colorama import Fore, Style
from prompt_toolkit import prompt
import networkx as nx
from pydantic import BaseModel, ConfigDict
from sqlalchemy.orm import Session
from sqlalchemy import func as sql_func

from .types import NoteMetadata, QueueTask, Time, Token
from .db import EdgeDB, NodeDB, NoteEntityDB, NoteTagDB, NoteURLDB, TokenDB, get_session, NoteDB, SnippetDB, NoteTagDB, SnippetTagDB, NoteEntityDB, SnippetEntityDB, QueueDB, get_or_create_token, TimeDB, NoteTimeDB, SnippetTimeDB
from .utils import clear_terminal, clear_terminal_line, containsTagsOnly, extract_tags_and_entities, fentity, ftag, fwarn, now_formatted, fsys, split_location_to_nodes

class Snippet(BaseModel):
    id: int = None
    content: str
    created_at: datetime = None
    updated_at: datetime = None
    tags: Set[str] = set()
    entities: Set[str] = set()
<<<<<<< HEAD
    times: Set[Time] = set() 
=======
    urls: Set[str] = set()
>>>>>>> 2fbc2e76

    def persist(self, note_id: int, db: Session = None) -> None:
        """Creates a new snippet in DB."""
        db = db or get_session()
        if not self.id:
            new_snippet = SnippetDB(note_id=note_id, content=self.content)
            db.add(new_snippet)
            db.commit()
            db.refresh(new_snippet)

            # update the snippet with the new ID and timestamps
            self.id = new_snippet.id
            self.created_at = new_snippet.created_at
            self.updated_at = new_snippet.updated_at
        else:
            existing_snippet = db.query(SnippetDB).filter_by(id=self.id).first()
            if not existing_snippet:
                raise ValueError(f"Snippet with ID={self.id} not found.")
            existing_snippet.content = self.content
            existing_snippet.updated_at = datetime.now()
            db.commit()
            db.refresh(existing_snippet)
            self.updated_at = existing_snippet.updated_at

        # Insert tags
        for tag in self.tags:
            token = get_or_create_token(tag, db=db)
            db.add(SnippetTagDB(snippet_id=new_snippet.id, token_id=token.id))

        # Insert entities
        for entity in self.entities:
            token = get_or_create_token(entity, db=db)
            db.add(SnippetEntityDB(snippet_id=new_snippet.id, token_id=token.id))

        # Insert URLs
        for url in self.urls:
            token = get_or_create_url(url, db=db)
            db.add(NoteURLDB(note_id=note_id, token_id=token.id))

        db.commit()

    def display(self, ord: int=None):
        snippet_content = self.content
        # Highlight tags and entities
        for tag in self.tags:
            snippet_content = snippet_content.replace(f"#{tag}", f"{Fore.GREEN}#{tag}{Style.RESET_ALL}")
        for entity in self.entities:
            snippet_content = snippet_content.replace(f"@{entity}", f"{Fore.MAGENTA}@{entity}{Style.RESET_ALL}")
        # Highlight URLs
        for url in self.urls:
            snippet_content = snippet_content.replace(url, f"{Fore.LIGHTBLACK_EX}{url}{Style.RESET_ALL}")
        # Display snippet
        print(f"{Fore.CYAN}[{ord}]{Style.RESET_ALL} {snippet_content}")

    @classmethod
    def fromDBobject(cls, snippet: SnippetDB) -> 'Snippet':
        """Create a snippet from a DB object."""
        return cls(
            id=snippet.id,
            content=snippet.content,
            created_at=snippet.created_at,
            updated_at=snippet.updated_at,
            tags={tag.tag.value for tag in snippet.tags},  # Extract the value from TokenDB
            entities={entity.entity.value for entity in snippet.entities},  # Extract the value from TokenDB
<<<<<<< HEAD
            times={Time(
                value=time.time.value,
                literal=time.time.literal,
                scope=time.time.scope,
            ) for time in snippet.times},  # Extract the value from TimeDB
=======
            urls={url.url.value for url in snippet.note.urls},  # Extract the value from TokenDB
>>>>>>> 2fbc2e76
        )
    
    @staticmethod
    def get(id: int, db: Session = None) -> 'Snippet':
        """Retrieves a snippet by ID."""
        db = db or get_session()
        snippet = db.query(SnippetDB).filter_by(id=id).first()
        if not snippet:
            raise ValueError(f"Snippet with ID={id} not found.")
        return Snippet.fromDBobject(snippet)


class Note(BaseModel):
    id: int = None
    title: str|None
    created_at: datetime = None
    updated_at: datetime = None
    custom_fields: dict|None = {}
    embedding: Sequence[float]|None = None
    active: bool = True
    snippets: List[Snippet] = []
    tags: Set[str] = set()     # own not snippets'
    entities: Set[str] = set() # own not snippets'
    urls: Set[str] = set()
    times: Set[Time] = set() # own not snippets'

    __token_fields = ["tags", "entities", "times", "urls"]

    # --- Token handling ---

    @property
    def tagsAll(self) -> List[str]:
        """ Return all tags from snippets and note """
        tags = self.tags.copy()
        for snippet in self.snippets:
            tags.update(snippet.tags)
        return list(tags)
    
    @property
    def entitiesAll(self) -> List[str]:
        """ Return all entities from snippets and note """
        entities = self.entities.copy()
        for snippet in self.snippets:
            entities.update(snippet.entities)
        return list(entities)
    
    @property
<<<<<<< HEAD
    def timesAll(self) -> List[Time]:
        """ Return all times from snippets and note. """
        times = self.times.copy()
        for snippet in self.snippets:
            times.update(snippet.times)
        return list(times)
    
    @property
    def urlsAll(self) -> List[str]:
        """ Return all urls from snippets and note. Dummy for now. """
        return self.urls.copy()
    
=======
    def urlsAll(self) -> List[str]:
        """ Return all URLs from snippets and note """
        urls = self.urls.copy()
        for snippet in self.snippets:
            urls.update(snippet.urls)
        return list(urls)

>>>>>>> 2fbc2e76
    def display(self, width: int = 80, footer: bool = True):
        """Displays the note in a formatted way."""
        print("\n"+"=" * width)
        print(fsys("Note title: ")+self.title)
        print(fsys(f"Created at: {self.created_at.isoformat()}"))
        print("-" * width)

        for i,snippet in enumerate(self.snippets):
            snippet.display(ord=i+1)
            
        if footer:
            print("-" * width)
<<<<<<< HEAD
            if self.entitiesAll:
                print(fsys("Entities: ")+fentity(', '.join(['@'+kw for kw in self.entitiesAll])))
            if self.tagsAll:
                print(fsys("Tags]: ")+ftag(', '.join(['#'+tag for tag in self.tagsAll])))
            # print times
            if self.timesAll:
                print(fsys("Times: ")+', '.join([f"{time.literal} ({time.scope})" for time in self.timesAll]))
            # print urls
            if self.urls:
                print(fsys("URLs: ")+', '.join([f"{url.value}" for url in self.urls]))
=======
            print(f"{Fore.CYAN}Entities: {Fore.MAGENTA}{', '.join(['@'+kw for kw in self.entitiesAll])}{Style.RESET_ALL}")
            print(f"{Fore.CYAN}Tags: {Fore.GREEN}{', '.join(['#'+tag for tag in self.tagsAll])}{Style.RESET_ALL}")
            print(f"{Fore.CYAN}URLs: {Fore.LIGHTBLACK_EX}{', '.join(self.urlsAll)}{Style.RESET_ALL}")
>>>>>>> 2fbc2e76
            print("=" * width + "\n")

    @staticmethod
    def display_tokens_in_use(tags: bool = False, 
                              entities: bool = False, 
                              order_by: Literal["name","count"] = "count", 
                              db: Session = None) -> List[Token]:
        """ Displays all tags and entities used throughout the workspace. Not bound to a particular note. """
        from collections import Counter
        db = db or get_session()
        tokens: List[Token] = []
        if tags:
            tags_ = db.query(TokenDB.value, sql_func.count(TokenDB.value).label("count"))\
                     .join(NoteTagDB, NoteTagDB.token_id == TokenDB.id)\
                     .group_by(TokenDB.value)\
                     .union(
                         db.query(TokenDB.value, sql_func.count(TokenDB.value).label("count"))\
                         .join(SnippetTagDB, SnippetTagDB.token_id == TokenDB.id)\
                         .group_by(TokenDB.value)
                     ).all()
            # create tokens with count
            tokens += [Token(type="TAG", value=tag.value, count=tag.count) for tag in tags_]
        if entities:
            entities_ = db.query(TokenDB.value, sql_func.count(TokenDB.value).label("count"))\
                        .join(NoteEntityDB, NoteEntityDB.token_id == TokenDB.id)\
                        .group_by(TokenDB.value)\
                        .union(
                            db.query(TokenDB.value, sql_func.count(TokenDB.value).label("count"))\
                            .join(SnippetEntityDB, SnippetEntityDB.token_id == TokenDB.id)\
                            .group_by(TokenDB.value)
                        ).all()
            # create tokens with count
            tokens += [Token(type="ENTITY", value=entity.value, count=entity.count) for entity in entities_]
        # Sort tokens by count
        tokens.sort(key=lambda x: x.value if order_by=="name" else x.count, 
                    reverse=order_by=="count")
        return tokens
        
    # --- Input ---

    def input(self, db: Session = None):
        """Interactive input for note creation or update."""
        db = db or get_session()

        def handle_exit(sig, frame):
            clear_terminal_line()
            print(f"\n{Fore.CYAN}Finishing and saving note...{Style.RESET_ALL}")
            self.to_queue()
            print(f"{Fore.CYAN}✅ Note{Style.RESET_ALL} {self.id} {Fore.CYAN}added to the queue.{Style.RESET_ALL}")
            sys.exit(0)

        signal.signal(signal.SIGQUIT, handle_exit)

        # Loop to accept multiple snippets from the user
        marked_for_reinput = False # Flag to reinput the current snippet
        while True:
            try:
                content = click.prompt(f"{Fore.CYAN}>{Style.RESET_ALL} ", prompt_suffix="")
            except click.Abort:
                handle_exit(None, None)
            if not content.strip():
                continue

            # --- Check for special commands ---
            if content in ["/exit", "/quit", "/q"]:
                # --- Exit ---
                handle_exit(None, None)
            if content.startswith("/delete ") or content.startswith("/d ") or content.startswith("/del "):
                # --- Delete snippet ---
                snippet_ord = int(content.split()[1])
                self.handle_snippet_delete(snippet_ord=snippet_ord, db=db)
                # Reinput the current snippet and exit the current loop
                marked_for_reinput = True
                break
            if content.startswith("/archive"):
                self.archive(db=db)
                break
            if content.startswith("/edit") or content.startswith("/e"):
                # --- Edit snippet ---
                snippet_ord = int(content.split()[1])
                snippet = self.snippets[snippet_ord-1]
                # Use `prompt` with a default value
                snippet.content = prompt(f"[{snippet_ord}] (edit): ", default=snippet.content)
                snippet.persist(note_id=self.id, db=db)
                marked_for_reinput = True
                break
            if content == "/title":
                # --- Edit title ---
                self.title = prompt("Title (edit): ", default=self.title)
                self.persist(db=db)
                marked_for_reinput = True
                break
            if content.startswith("/time"):
                # --- Add time ---
                literal = " ".join(content.split(" ", 1)[1:])
                self.add_time(literal, db=db)
                marked_for_reinput = True
                break
            self.add_snippet(content, display=True, db=db)

        if marked_for_reinput:
            clear_terminal()
            self.display(footer=False)
            self.input()

    # --- CRUD Operations ---

    def persist(self, db: Session = None) -> None:
        """Creates or updates a note in DB."""
        db = db or get_session()

        if not self.title:
            self.title = f"untitled ({now_formatted()})"

        if not self.id: # Create new note
            note = NoteDB(
                title=self.title,
                custom_fields=json.dumps(self.custom_fields),
            )
            db.add(note)
            db.commit()
            db.refresh(note)
            self.id = note.id
            self.created_at = note.created_at
            self.updated_at = note.updated_at
            return
        
        # Update existing note
        note = db.query(NoteDB).filter_by(id=self.id).first()
        if not note:
            raise ValueError(f"Note with ID={self.id} not found.")
        note.title = self.title
        note.custom_fields = json.dumps(self.custom_fields)
        note.embedding = self.embedding
        note.active = self.active
        note.updated_at = datetime.now()

        note.tags = [
            NoteTagDB(tag=get_or_create_token(tag, db=db), note_id=note.id)
            for tag in self.tags
        ]
        note.entities = [
            NoteEntityDB(entity=get_or_create_token(entity, db=db), note_id=note.id)
            for entity in self.entities
        ]
        note.urls = [
            NoteURLDB(url=get_or_create_url(url, db=db), note_id=note.id)
            for url in self.urls
        ]

        db.commit()
        db.refresh(note)

        self.created_at = note.created_at
        self.updated_at = note.updated_at

        return
    
    def archive(self, db: Session = None) -> None:
        """ Archives note (soft delete)."""
        db = db or get_session()
        note = db.query(NoteDB).filter_by(id=self.id).first()
        if note:
            note.active = False
            db.commit()
        self.active = False

    def handle_snippet_delete(self, snippet_ord: int, db: Session = None) -> None:
        """Deletes a snippet from a note."""
        db = db or get_session()
        if snippet_ord < 1 or snippet_ord > len(self.snippets):
            print(f"{Fore.RED}Snippet with ord={snippet_ord} not found.")
            return
        snippet = self.snippets[snippet_ord-1]
        snippet_db = db.query(SnippetDB).filter_by(id=snippet.id).first()
        if not snippet_db:
            print(f"{Fore.RED}Snippet with ID={snippet.id} not found.")
            return
        db.delete(snippet_db)
        db.commit()
        self.snippets.pop(snippet_ord-1)
        print(f"{Fore.CYAN}✅ Snippet {snippet_ord} deleted from current note{Style.RESET_ALL}")

    @classmethod
    def fromDBobject(cls, note: NoteDB) -> 'Note':
        """ Create a note from a DB object """
        return cls(
            id=note.id,
            title=note.title,
            created_at=note.created_at,
            updated_at=note.updated_at,
            custom_fields=eval(note.custom_fields),
            embedding=note.embedding,
            active=note.active,
            snippets=[
                Snippet(
                    id=snippet.id,
                    content=snippet.content,
                    created_at=snippet.created_at,
                    updated_at=snippet.updated_at,
                    tags={tag.tag.value for tag in snippet.tags},
                    entities={entity.entity.value for entity in snippet.entities},
                    urls={url.url.value for url in snippet.note.urls},
                ) for snippet in note.snippets
            ],
            entities={entity.entity.value for entity in note.entities},
            tags={tag.tag.value for tag in note.tags},
            urls={url.url.value for url in note.urls},
            times={Time(
                value=time.time.value,
                literal=time.time.literal,
                scope=time.time.scope,
            ) for time in note.times},
        )

    @staticmethod
    def get(id: int, db: Session = None) -> 'Note':
        """ Retrieves a note by ID """
        db = db or get_session()
        note = db.query(NoteDB).filter_by(id=id).first()
        if not note:
            print(f"{Fore.RED}Note with ID {id} not found.")
            return None
        return Note.fromDBobject(note)

    @staticmethod
    def getAll(db: Session = None) -> List['Note']:
        """Retrieves all active notes from the DB."""
        db = db or get_session()
        note_dbs = db.query(NoteDB).filter(NoteDB.active == True).all()
        return [Note.fromDBobject(note) for note in note_dbs]

    def delete(self, confirm: bool = True, db: Session = None) -> None:
        """Permanently deletes a note."""
        db = db or get_session()
        note = db.query(NoteDB).filter_by(id=self.id).first()
        if not note:
            raise ValueError(f"Note with ID={self.id} not found.")
        
        if confirm:
            confirmation = input(fwarn("Are you sure you want to delete note ID")+str(self.id)+fwarn("? (y/n): "))
            if confirmation.lower() not in ["y", "yes"]:
                return None

        db.delete(note)
        db.commit()

    @staticmethod
    def deleteAll(id: int, title: str = None, confirm: bool = True, db: Session = None) -> int:
        """ Permanently deletes multiple notes."""
        db = db or get_session()
        if id:
            notes = db.query(NoteDB).filter(NoteDB.id == id).all()
        elif title:
            if '*' in title:
                notes = db.query(NoteDB).filter(NoteDB.title.like(title.replace('*', '%'))).all()
            else:
                notes = db.query(NoteDB).filter(NoteDB.title == title).all()
        else:
            raise ValueError("Please provide either an ID or title to delete notes.")
        
        if not notes:
            return 0
        
        """ Confirm deletion of notes """
        if confirm:
            confirmation = input(fwarn(f"Are you sure you want to delete {len(notes)} note(s)? (y/n): "))
            if confirmation.lower() not in ["y", "yes"]:
                return None

        for note in notes:
            db.delete(note)
        db.commit()
        return len(notes)

    @staticmethod
    def search(filters: List[str], db: Session = None) -> List['Note']:
        """Search for notes based on tag, entity, or content filters."""
        db = db or get_session()

        if filters:
            raise NotImplementedError("Filtering notes is not yet implemented?")

        query = db.query(NoteDB)

        for filter_str in filters:
            if filter_str.startswith("#"):
                query = query.filter(SnippetTagDB.tag == filter_str[1:])
            elif filter_str.startswith("@"):
                query = query.filter(SnippetEntityDB.entity == filter_str[1:])
            else:
                query = query.filter(SnippetDB.content.ilike(f"%{filter_str}%"))

        notes_db = query.distinct().all()
        return [Note.fromDBobject(note) for note in notes_db]
    
    # --- Snippets Handling ---)

    def add_snippet(self, content: str, display: bool=False, db: Session = None) -> SnippetDB:
        """Adds a snippet to a note and DB and extracts tags/entities."""
        db = db or get_session()

        # Extract tags, entities, and URLs
        tags, entities = extract_tags_and_entities(content)
        urls = extract_urls(content)

        # check if snippet is composed of tags only. If so, do not add a snippet, instead add tags to note
        if containsTagsOnly(content):
            if display:
                clear_terminal_line()
            self.tags.update(tags)
            self.persist(db=db)
            print(f"{Fore.CYAN}✅ Tags {tags} added to current note{Style.RESET_ALL}")
            return None

        # Create snippet object
        snippet = Snippet(
            content=content,
            tags=tags,
            entities=entities,
            urls=urls,
        )

        if display:
            clear_terminal_line()
            snippet.display(ord=len(self.snippets)+1)

        # Persist snippet
        new_snippet = snippet.persist(note_id=self.id, db=db)

        # Add snippet to note
        self.snippets.append(snippet)

        return new_snippet

    def add_time(self, literal: str, db: Session = None):
        """Adds a time entry to the TIME table."""
        db = db or get_session()
        time_entry = TimeDB(
            value=datetime.now(),  # Example value, adjust as needed
            literal=literal,
            scope=None  # Example scope, adjust as needed
        )
        db.add(time_entry)
        db.commit()
        db.refresh(time_entry)
        note_time_entry = NoteTimeDB(note_id=self.id, time_id=time_entry.id)
        db.add(note_time_entry)
        db.commit()

    # --- Queue Operations ---

    def to_queue(self, db: Session = None):
        """Adds a newly created note to the queue for further processing."""
        db = db or get_session()

        # first check if note is already in the queue
        queue_entry = db.query(QueueDB).filter_by(note_id=self.id).all()
        existing_tasks = [entry.task for entry in queue_entry]

        for task in [
            QueueTask.ASSIGN_METADATA,
            QueueTask.SUGGEST_NODES,
            QueueTask.EMBED,
        ]:
            if task in existing_tasks:
                continue
            queue_entry = QueueDB(
                note_id=self.id, 
                task=task,
            )
            db.add(queue_entry)

        db.commit()

# --- other functions ---

def update_note_metadata(note: NoteDB, metadata: NoteMetadata, db: Session = None):
    """Updates the metadata of a note."""
    raise NotImplementedError("Update note metadata not implemented")
    


# QUEUE OPERATIONS

def list_queue(db: Session = None) -> List[QueueDB]:
    """Lists all tasks in the queue."""
    db = db or get_session()
    return db.query(QueueDB).all()

def clear_queue(db: Session = None):
    """Clears all tasks in the queue."""
    db = db or get_session()
    db.query(QueueDB).delete()
    db.commit()

# GRAPH OPERATIONS

class Graph(BaseModel):
    model_config = ConfigDict(arbitrary_types_allowed=True)
    nx: nx.Graph
    ROOT: ClassVar[str] = "__ROOT__"

    @classmethod
    def initDB(cls, root_locations = [], db: Session = None) -> 'Graph':
        """Initializes the graph in the DB."""
        db = db or get_session()
        
        # create root node if it does not exist
        root_node = db.query(NodeDB).filter_by(name=cls.ROOT).first()
        if not root_node:
            db.add(NodeDB(name=cls.ROOT))
            db.commit()

        # load Graph from DB in the current state
        G = cls.fromDB(db=db)

        # add every root location
        for loc in root_locations:
            G.get_or_create_location(loc, db=db)

        return G

    @classmethod
    def fromDB(cls, db: Session = None) -> 'Graph':
        """Creates a graph from the DB."""
        db = db or get_session()
        nodes = db.query(NodeDB).all()
        edges = db.query(EdgeDB).all()
        # nodes_notes = db.query(NoteNodeDB).all()
        graph = nx.Graph()
        for node in nodes:
            graph.add_node(cls.ROOT if node.name==Graph.ROOT else node.id, nodeDB=node, note_ids=[note.note_id for note in node.note_links])
        for edge in edges:
            graph.add_edge(edge.from_node, edge.to_node, edgeDB=edge)
        return cls(nx=graph)

    def get_or_create_location(self, location: Union[str, List[str]], db: Session = None) -> NodeDB:
        """Retrieves or creates the given node location.
           E.g. if location is: "A > B > C", it will create nodes A, B, and C if they do not exist,
           then link them together as A > B and B > C.
           Returns the last node object.
        """
        db = db or get_session()

        if isinstance(location, str):
            location: List[str] = split_location_to_nodes(location)

        print(f"{Fore.CYAN}Adding location: {location}{Style.RESET_ALL}")

        # Start from the root node
        if self.ROOT not in self.nx:
            raise ValueError("Root node not found in graph. This should not happen.")

        curr_node_id = self.ROOT  # ✅ We assume self.ROOT was added as a node ID
        for node_name in location:
            # Check if the node exists as a neighbor with the given name
            matching_neighbors = [
                n for n in self.nx.neighbors(curr_node_id)
                if self.nx.nodes[n]["nodeDB"].name == node_name
            ]

            if len(matching_neighbors) > 1:
                raise ValueError(f"Multiple nodes named '{node_name}' found near '{curr_node_id}'")
            elif matching_neighbors:
                curr_node_id = matching_neighbors[0]
            else:
                # Create new node and edge
                new_node_db = NodeDB(name=node_name)
                db.add(new_node_db)
                db.commit()
                db.refresh(new_node_db)

                # DB edge
                db.add(EdgeDB(from_node=curr_node_id, to_node=new_node_db.id))
                db.commit()

                # Graph update
                self.nx.add_node(new_node_db.id, nodeDB=new_node_db, note_ids=[])
                self.nx.add_edge(curr_node_id, new_node_db.id)

                curr_node_id = new_node_db.id

        return self.nx.nodes[curr_node_id]["nodeDB"]
    
    def display_nodes(self):
        """Prints all graph nodes in tree-like format starting from ROOT."""
        if self.ROOT not in self.nx:
            print("🚫 ROOT node not found in the graph.")
            return

        def dfs(node_id: str, visited: set, prefix: str = "", is_last: bool = True):
            if node_id in visited:
                return
            visited.add(node_id)

            node_data = self.nx.nodes[node_id]
            name = node_data["nodeDB"].name

            connector = "└── " if is_last else "├── "
            print(prefix + (connector if prefix else "") + name)

            # Prepare children
            children = sorted(
                [n for n in self.nx.neighbors(node_id) if n not in visited],
                key=lambda n: self.nx.nodes[n]["nodeDB"].name
            )
            for i, child_id in enumerate(children):
                last = (i == len(children) - 1)
                new_prefix = prefix + ("    " if is_last else "│   ")
                dfs(child_id, visited, new_prefix, last)

        dfs(self.ROOT, visited=set(), prefix="", is_last=True)<|MERGE_RESOLUTION|>--- conflicted
+++ resolved
@@ -23,11 +23,7 @@
     updated_at: datetime = None
     tags: Set[str] = set()
     entities: Set[str] = set()
-<<<<<<< HEAD
     times: Set[Time] = set() 
-=======
-    urls: Set[str] = set()
->>>>>>> 2fbc2e76
 
     def persist(self, note_id: int, db: Session = None) -> None:
         """Creates a new snippet in DB."""
@@ -92,15 +88,12 @@
             updated_at=snippet.updated_at,
             tags={tag.tag.value for tag in snippet.tags},  # Extract the value from TokenDB
             entities={entity.entity.value for entity in snippet.entities},  # Extract the value from TokenDB
-<<<<<<< HEAD
             times={Time(
                 value=time.time.value,
                 literal=time.time.literal,
                 scope=time.time.scope,
             ) for time in snippet.times},  # Extract the value from TimeDB
-=======
             urls={url.url.value for url in snippet.note.urls},  # Extract the value from TokenDB
->>>>>>> 2fbc2e76
         )
     
     @staticmethod
@@ -148,7 +141,6 @@
         return list(entities)
     
     @property
-<<<<<<< HEAD
     def timesAll(self) -> List[Time]:
         """ Return all times from snippets and note. """
         times = self.times.copy()
@@ -160,16 +152,7 @@
     def urlsAll(self) -> List[str]:
         """ Return all urls from snippets and note. Dummy for now. """
         return self.urls.copy()
-    
-=======
-    def urlsAll(self) -> List[str]:
-        """ Return all URLs from snippets and note """
-        urls = self.urls.copy()
-        for snippet in self.snippets:
-            urls.update(snippet.urls)
-        return list(urls)
-
->>>>>>> 2fbc2e76
+
     def display(self, width: int = 80, footer: bool = True):
         """Displays the note in a formatted way."""
         print("\n"+"=" * width)
@@ -182,22 +165,15 @@
             
         if footer:
             print("-" * width)
-<<<<<<< HEAD
             if self.entitiesAll:
-                print(fsys("Entities: ")+fentity(', '.join(['@'+kw for kw in self.entitiesAll])))
+                print(fsys("Entities: ")+', '.join([fentity(kw) for kw in self.entitiesAll]))
             if self.tagsAll:
-                print(fsys("Tags]: ")+ftag(', '.join(['#'+tag for tag in self.tagsAll])))
-            # print times
+                print(fsys("Tags]: ")+', '.join([ftag(tag) for tag in self.tagsAll]))
             if self.timesAll:
                 print(fsys("Times: ")+', '.join([f"{time.literal} ({time.scope})" for time in self.timesAll]))
-            # print urls
             if self.urls:
-                print(fsys("URLs: ")+', '.join([f"{url.value}" for url in self.urls]))
-=======
-            print(f"{Fore.CYAN}Entities: {Fore.MAGENTA}{', '.join(['@'+kw for kw in self.entitiesAll])}{Style.RESET_ALL}")
-            print(f"{Fore.CYAN}Tags: {Fore.GREEN}{', '.join(['#'+tag for tag in self.tagsAll])}{Style.RESET_ALL}")
-            print(f"{Fore.CYAN}URLs: {Fore.LIGHTBLACK_EX}{', '.join(self.urlsAll)}{Style.RESET_ALL}")
->>>>>>> 2fbc2e76
+                print(fsys("URLs: ")+', '.join([f"{Fore.LIGHTBLACK_EX}{url.value}{Style.RESET_ALL}" for url in self.urls]))
+
             print("=" * width + "\n")
 
     @staticmethod
